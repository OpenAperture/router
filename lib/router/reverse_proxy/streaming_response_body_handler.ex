--- conflicted
+++ resolved
@@ -3,20 +3,9 @@
   This module contains the handler for processing streaming response bodies.
   """
 
-<<<<<<< HEAD
-  # Read the timeouts info from the env config
-  @timeouts Application.get_env(:openaperture_router, :timeouts, [
-    connecting:            5_000,
-    sending_request_body:  60_000,
-    waiting_for_response:  60_000,
-    receiving_response:    60_000
-    ])
-  # TODO: this seems redundant with the version in chunked. Pull up somewhere?
-=======
   alias OpenAperture.Router.Timeouts
 
   @timeouts Timeouts.from_env
->>>>>>> 14ffcf7f
 
   #@doc handle_streaming_response_body()
   def handle(socket, transport) do
